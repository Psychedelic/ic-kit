[package]
name = "ic-kit"
version = "0.5.0-alpha.5"
description = "Testable Canister Developer Kit for the Internet Computer."
authors = ["Parsa Ghadimi <i@parsa.ooo>", "Ossian Mapes <oz@fleek.co>"]
edition = "2018"
license = "MIT"
readme = "README.md"
repository = "https://github.com/Psychedelic/ic-kit"
documentation = "https://docs.rs/ic-kit"
homepage = "https://sly.ooo"
categories = ["api-bindings", "development-tools::testing"]
keywords = ["internet-computer", "canister", "fleek", "psychedelic"]
include = ["src", "Cargo.toml", "README.md"]

[dependencies]
ic-kit-sys = { path = "../ic-kit-sys", version = "0.1.3" }
ic-kit-macros = { path = "../ic-kit-macros", version = "0.1.1-alpha.0" }
<<<<<<< HEAD
ic-kit-http = { path = "../ic-kit-http", version = "0.1.0-alpha.0", optional = true }
=======
>>>>>>> 3597bec0
candid = "0.8"
serde = "1.0"

[target.'cfg(not(target_family = "wasm"))'.dependencies]
<<<<<<< HEAD
ic-kit-runtime = { path = "../ic-kit-runtime", version = "0.1.0-alpha.2" }
=======
ic-kit-runtime = { path = "../ic-kit-runtime", version = "0.1.0-alpha.1" }
>>>>>>> 3597bec0

[features]
default = []
experimental-stable64 = []
experimental-cycles128 = []
http = ["dep:ic-kit-http", "ic-kit-macros/http"]<|MERGE_RESOLUTION|>--- conflicted
+++ resolved
@@ -16,19 +16,12 @@
 [dependencies]
 ic-kit-sys = { path = "../ic-kit-sys", version = "0.1.3" }
 ic-kit-macros = { path = "../ic-kit-macros", version = "0.1.1-alpha.0" }
-<<<<<<< HEAD
 ic-kit-http = { path = "../ic-kit-http", version = "0.1.0-alpha.0", optional = true }
-=======
->>>>>>> 3597bec0
 candid = "0.8"
 serde = "1.0"
 
 [target.'cfg(not(target_family = "wasm"))'.dependencies]
-<<<<<<< HEAD
 ic-kit-runtime = { path = "../ic-kit-runtime", version = "0.1.0-alpha.2" }
-=======
-ic-kit-runtime = { path = "../ic-kit-runtime", version = "0.1.0-alpha.1" }
->>>>>>> 3597bec0
 
 [features]
 default = []
