use std::collections::BTreeMap;
use std::sync::Mutex;

use lazy_static::lazy_static;
use proc_macro2::{Ident, Span, TokenStream};
use quote::{quote, ToTokens};
use syn::{DeriveInput, Error};

use crate::metadata::generate_metadata;
use crate::EntryPoint;

struct Method {
    hidden: bool,
    mode: EntryPoint,
    rust_name: String,
    _arg_names: Vec<String>,
    arg_types: Vec<String>,
    rets: Vec<String>,
}

lazy_static! {
    static ref METHODS: Mutex<BTreeMap<String, Method>> = Mutex::new(Default::default());
    static ref LIFE_CYCLES: Mutex<BTreeMap<EntryPoint, Method>> = Mutex::new(Default::default());
}

pub(crate) fn declare(
    entry_point: EntryPoint,
    rust_name: Ident,
    name: String,
    hidden: bool,
    can_args: Vec<Ident>,
    can_types: Vec<syn::Type>,
    rt: &syn::ReturnType,
) -> Result<(), Error> {
    let rets = match rt {
        syn::ReturnType::Default => Vec::new(),
        syn::ReturnType::Type(_, ty) => match ty.as_ref() {
            syn::Type::Tuple(tuple) => tuple
                .elems
                .iter()
                .cloned()
                .map(remove_reference_recursive)
                .collect(),
            _ => vec![remove_reference_recursive(ty.as_ref().clone())],
        },
    };

    let method = Method {
        hidden,
        mode: entry_point,
        rust_name: rust_name.to_string(),
        _arg_names: can_args.iter().map(|i| i.to_string()).collect(),
        arg_types: can_types
            .iter()
            .map(|t| format!("{}", t.to_token_stream()))
            .collect(),
        rets: rets
            .into_iter()
            .map(|c| format!("{}", c.to_token_stream()))
            .collect(),
    };

    if entry_point.is_lifecycle() {
        if LIFE_CYCLES
            .lock()
            .unwrap()
            .insert(entry_point, method)
            .is_some()
        {
            return Err(Error::new(
                rust_name.span(),
                format!("Canister's '{}' method already defined.", entry_point),
            ));
        }
    } else if METHODS
        .lock()
        .unwrap()
        .insert(name.clone(), method)
        .is_some()
    {
        return Err(Error::new(
            rust_name.span(),
            format!("Method '{}' is already defined.", name),
        ));
    };

    Ok(())
}

pub fn export_service(input: DeriveInput, save_candid_path: Option<syn::LitStr>) -> TokenStream {
    let methods = {
        let mut map = METHODS.lock().unwrap();
        std::mem::replace(&mut *map, BTreeMap::new())
    };

    let mut life_cycles = {
        let mut map = LIFE_CYCLES.lock().unwrap();
        std::mem::replace(&mut *map, BTreeMap::new())
    };

    let mut rust_methods = Vec::new();
    rust_methods.extend(
        life_cycles
            .values()
            .map(|m| Ident::new(m.rust_name.as_str(), Span::call_site())),
    );
    rust_methods.extend(
        methods
            .values()
            .map(|m| Ident::new(m.rust_name.as_str(), Span::call_site())),
    );

    let gen_tys = methods.iter().map(
        |(
            name,
            Method {
                arg_types,
                rets,
                mode,
                hidden,
                ..
            },
        )| {
            let args = arg_types
                .iter()
                .map(|t| generate_arg(quote! { args }, t))
                .collect::<Vec<_>>();

            let rets = rets
                .iter()
                .map(|t| generate_arg(quote! { rets }, t))
                .collect::<Vec<_>>();

            let modes = match mode {
                EntryPoint::Update => quote! { vec![] },
                EntryPoint::Query => {
                    quote! { vec![ic_kit::candid::parser::types::FuncMode::Query] }
                }
                _ => unreachable!(),
            };

            if !hidden {
                quote! {
                    {
                        let mut args = Vec::new();
                        #(#args)*
                        let mut rets = Vec::new();
                        #(#rets)*
                        let func = Function { args, rets, modes: #modes };
                        service.push((#name.to_string(), Type::Func(func)));
                    }
                }
            } else {
                quote! {}
            }
        },
    );

    let service = quote! {
        use ic_kit::candid::types::{CandidType, Function, Type};
        let mut service = Vec::<(String, Type)>::new();
        let mut env = ic_kit::candid::types::internal::TypeContainer::new();
        #(#gen_tys)*
        service.sort_unstable_by_key(|(name, _)| name.clone());
        let ty = Type::Service(service);
    };

    let actor = if let Some(init) = life_cycles.remove(&EntryPoint::Init) {
        let args = init
            .arg_types
            .iter()
            .map(|t| generate_arg(quote! { init_args }, t))
            .collect::<Vec<_>>();

        quote! {
            let mut init_args = Vec::new();
            #(#args)*
            let actor = Some(Type::Class(init_args, Box::new(ty)));
        }
    } else {
        quote! { let actor = Some(ty); }
    };

    let name = input.ident;

    let save_candid = if let Some(path) = save_candid_path {
        quote! {
            #[cfg(test)]
            #[test]
            fn ic_kit_save_candid() {
                use ic_kit::KitCanister;
                use std::env;
                use std::fs;
                use std::path::PathBuf;

                let candid = #name::candid();
                let mut path = PathBuf::from(env::var("CARGO_MANIFEST_DIR").unwrap());
                path.push(#path);
                let dir = path.parent().unwrap();

                fs::create_dir_all(dir).unwrap_or_else(|e| {
                    panic!(
                        "Failed to create the directory '{}': {}",
                        dir.as_os_str().to_string_lossy(),
                        e
                    )
                });

                fs::write(&path, candid).unwrap_or_else(|e| {
                    panic!(
                        "Failed to write to the file '{}': {}",
                        path.as_os_str().to_string_lossy(),
                        e
                    )
                });

                println!("Saved candid to: {}", path.as_os_str().to_string_lossy());
            }
        }
    } else {
        quote! {}
    };

<<<<<<< HEAD
    let http_request: TokenStream;

    http_request = match () {
        #[cfg(not(feature = "http"))]
        () => quote! {},
        #[cfg(feature = "http")]
        () => crate::http::gen_http_request_code(),
    };
=======
    let metadata = generate_metadata();
>>>>>>> 3597bec0

    quote! {
        #metadata

        impl ic_kit::KitCanister for #name {
            #[cfg(not(target_family = "wasm"))]
            fn build(canister_id: ic_kit::Principal) -> ic_kit::rt::Canister {
                ic_kit::rt::Canister::new(canister_id)
                #(
                    .with_method::<#rust_methods>()
                )*
            }

            fn candid() -> String {
                #service
                #actor
                let result = ic_kit::candid::bindings::candid::compile(&env.env, &actor);
                format!("{}", result)
            }
        }

        #[cfg(target_family = "wasm")]
        #[doc(hidden)]
        #[export_name = "canister_query __get_candid_interface_tmp_hack"]
        fn _ic_kit_canister_query___get_candid_interface_tmp_hack() {
            let candid = #name::candid();
            let bytes = ic_kit::candid::encode_one(candid)
                .expect("Could not encode canister's response.");
            ic_kit::utils::reply(&bytes);
        }

        #save_candid

        #http_request
    }
}

fn generate_arg(name: TokenStream, ty: &str) -> TokenStream {
    let ty = syn::parse_str::<syn::Type>(ty).unwrap();
    quote! {
        #name.push(env.add::<#ty>());
    }
}

/// Remove the references in a type and makes it an owned type, this is used to parse the return
/// type when it's using Kit's DI.
fn remove_reference_recursive(ty: syn::Type) -> syn::Type {
    match ty {
        syn::Type::Reference(r) => *r.elem,
        syn::Type::Tuple(tuple) => syn::Type::Tuple(syn::TypeTuple {
            paren_token: tuple.paren_token,
            elems: syn::punctuated::Punctuated::from_iter(
                tuple.elems.into_iter().map(remove_reference_recursive),
            ),
        }),
        syn::Type::Group(group) => syn::Type::Group(syn::TypeGroup {
            group_token: group.group_token,
            elem: Box::new(remove_reference_recursive(*group.elem)),
        }),
        syn::Type::Paren(paren) => syn::Type::Paren(syn::TypeParen {
            paren_token: paren.paren_token,
            elem: Box::new(remove_reference_recursive(*paren.elem)),
        }),
        syn::Type::Slice(slice) => syn::Type::Slice(syn::TypeSlice {
            bracket_token: slice.bracket_token,
            elem: Box::new(remove_reference_recursive(*slice.elem)),
        }),
        t => t,
    }
}<|MERGE_RESOLUTION|>--- conflicted
+++ resolved
@@ -221,7 +221,6 @@
         quote! {}
     };
 
-<<<<<<< HEAD
     let http_request: TokenStream;
 
     http_request = match () {
@@ -230,9 +229,8 @@
         #[cfg(feature = "http")]
         () => crate::http::gen_http_request_code(),
     };
-=======
+    
     let metadata = generate_metadata();
->>>>>>> 3597bec0
 
     quote! {
         #metadata
