<<<<<<< HEAD
use entry::{gen_entry_point_code, EntryPoint};
=======
>>>>>>> 3597bec0
use proc_macro::TokenStream;

use syn::parse_macro_input;

use entry::{gen_entry_point_code, EntryPoint};
use test::gen_test_code;

mod entry;
mod export_service;
<<<<<<< HEAD
mod test;

#[cfg(feature = "http")]
mod http;

=======
mod metadata;
mod test;

>>>>>>> 3597bec0
fn process_entry_point(
    entry_point: EntryPoint,
    attr: TokenStream,
    item: TokenStream,
) -> TokenStream {
    gen_entry_point_code(entry_point, attr.into(), item.into())
        .unwrap_or_else(|error| error.to_compile_error())
        .into()
}

/// Export the function as the init hook of the canister.
#[proc_macro_attribute]
pub fn init(attr: TokenStream, item: TokenStream) -> TokenStream {
    process_entry_point(EntryPoint::Init, attr, item)
}

/// Export the function as the pre_upgrade hook of the canister.
#[proc_macro_attribute]
pub fn pre_upgrade(attr: TokenStream, item: TokenStream) -> TokenStream {
    process_entry_point(EntryPoint::PreUpgrade, attr, item)
}

/// Export the function as the post_upgrade hook of the canister.
#[proc_macro_attribute]
pub fn post_upgrade(attr: TokenStream, item: TokenStream) -> TokenStream {
    process_entry_point(EntryPoint::PostUpgrade, attr, item)
}

/// Export the function as the inspect_message hook of the canister.
#[proc_macro_attribute]
pub fn inspect_message(attr: TokenStream, item: TokenStream) -> TokenStream {
    process_entry_point(EntryPoint::InspectMessage, attr, item)
}

/// Export the function as the heartbeat hook of the canister.
#[proc_macro_attribute]
pub fn heartbeat(attr: TokenStream, item: TokenStream) -> TokenStream {
    process_entry_point(EntryPoint::Heartbeat, attr, item)
}

/// Export an update method for the canister.
#[proc_macro_attribute]
pub fn update(attr: TokenStream, item: TokenStream) -> TokenStream {
    process_entry_point(EntryPoint::Update, attr, item)
}

/// Export a query method for the canister.
#[proc_macro_attribute]
pub fn query(attr: TokenStream, item: TokenStream) -> TokenStream {
    process_entry_point(EntryPoint::Query, attr, item)
}

/// A macro to generate IC-Kit tests.
#[proc_macro_attribute]
pub fn kit_test(attr: TokenStream, item: TokenStream) -> TokenStream {
    gen_test_code(attr.into(), item.into())
        .unwrap_or_else(|error| error.to_compile_error())
        .into()
}

#[proc_macro_derive(KitCanister, attributes(candid_path))]
pub fn kit_export(input: TokenStream) -> TokenStream {
    let input = parse_macro_input!(input as syn::DeriveInput);
    let save_candid_path_result = get_save_candid_path(&input);

    match save_candid_path_result {
        Ok(save_candid_path) => export_service::export_service(input, save_candid_path).into(),
        Err(e) => e.to_compile_error().into(),
    }
}

fn get_save_candid_path(input: &syn::DeriveInput) -> syn::Result<Option<syn::LitStr>> {
    let candid_path_helper_attribute_option = input
        .attrs
        .iter()
        .find(|attr| attr.path.is_ident("candid_path"));

    match candid_path_helper_attribute_option {
        Some(candid_path_helper_attribute) => {
            let custom_candid_path_lit: syn::LitStr = candid_path_helper_attribute.parse_args()?;
            Ok(Some(custom_candid_path_lit))
        }
        None => Ok(None),
    }
}

/// Export a function as a HTTP GET handler.
#[cfg(feature = "http")]
#[proc_macro_attribute]
pub fn get(attr: TokenStream, item: TokenStream) -> TokenStream {
    http::gen_handler_code("GET", attr.into(), item.into())
        .unwrap_or_else(|error| error.to_compile_error())
        .into()
}

/// Export a function as a HTTP POST handler.
#[cfg(feature = "http")]
#[proc_macro_attribute]
pub fn post(attr: TokenStream, item: TokenStream) -> TokenStream {
    http::gen_handler_code("POST", attr.into(), item.into())
        .unwrap_or_else(|error| error.to_compile_error())
        .into()
}

/// Export a function as a HTTP PUT handler.
#[cfg(feature = "http")]
#[proc_macro_attribute]
pub fn put(attr: TokenStream, item: TokenStream) -> TokenStream {
    http::gen_handler_code("PUT", attr.into(), item.into())
        .unwrap_or_else(|error| error.to_compile_error())
        .into()
}

/// Export a function as a HTTP DELETE handler.
#[cfg(feature = "http")]
#[proc_macro_attribute]
pub fn delete(attr: TokenStream, item: TokenStream) -> TokenStream {
    http::gen_handler_code("DELETE", attr.into(), item.into())
        .unwrap_or_else(|error| error.to_compile_error())
        .into()
}

/// Export a function as a HTTP PATCH handler.
#[cfg(feature = "http")]
#[proc_macro_attribute]
pub fn patch(attr: TokenStream, item: TokenStream) -> TokenStream {
    http::gen_handler_code("PATCH", attr.into(), item.into())
        .unwrap_or_else(|error| error.to_compile_error())
        .into()
}

/// Export a function as a HTTP OPTIONS handler.
#[cfg(feature = "http")]
#[proc_macro_attribute]
pub fn options(attr: TokenStream, item: TokenStream) -> TokenStream {
    http::gen_handler_code("OPTIONS", attr.into(), item.into())
        .unwrap_or_else(|error| error.to_compile_error())
        .into()
}

/// Export a function as a HTTP HEAD handler.
#[cfg(feature = "http")]
#[proc_macro_attribute]
pub fn head(attr: TokenStream, item: TokenStream) -> TokenStream {
    http::gen_handler_code("HEAD", attr.into(), item.into())
        .unwrap_or_else(|error| error.to_compile_error())
        .into()
}<|MERGE_RESOLUTION|>--- conflicted
+++ resolved
@@ -1,7 +1,5 @@
-<<<<<<< HEAD
+
 use entry::{gen_entry_point_code, EntryPoint};
-=======
->>>>>>> 3597bec0
 use proc_macro::TokenStream;
 
 use syn::parse_macro_input;
@@ -11,17 +9,13 @@
 
 mod entry;
 mod export_service;
-<<<<<<< HEAD
-mod test;
 
 #[cfg(feature = "http")]
 mod http;
 
-=======
 mod metadata;
 mod test;
 
->>>>>>> 3597bec0
 fn process_entry_point(
     entry_point: EntryPoint,
     attr: TokenStream,
