--- conflicted
+++ resolved
@@ -13,7 +13,6 @@
 //! This also allows the canister event loops to have accesses to the replica without any borrows by
 //! just sending their request to the same channel, causing the replica to process the messages.
 
-<<<<<<< HEAD
 use crate::call::{CallBuilder, CallReply};
 use crate::canister::Canister;
 use crate::handle::CanisterHandle;
@@ -22,13 +21,7 @@
 use candid::Principal;
 use std::collections::HashMap;
 use std::future::Future;
-=======
-use std::collections::HashMap;
-use std::future::Future;
-use std::panic::{RefUnwindSafe, UnwindSafe};
-
-use candid::Principal;
->>>>>>> 3597bec0
+
 use tokio::sync::{mpsc, oneshot};
 
 use ic_kit_sys::types::RejectionCode;
